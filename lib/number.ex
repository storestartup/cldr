--- conflicted
+++ resolved
@@ -190,22 +190,10 @@
     integer = String.trim_leading(number["integer"], "0")
     %{number | "integer" => pad_leading_zeroes(integer, integer_digits[:min])}
   end
-  
-<<<<<<< HEAD
+
   # Grouping for when there is only one group size
   defp apply_grouping(string, %{first: first, rest: rest})  when first == rest do
     do_grouping(string, first)
-=======
-  # use the `number_system` as a key to retrieve the format.  If you look
-  # at `Cldr.Number.System.number_systems_for("en") as an example you'll 
-  # see a map of number systems keyed by a `type`.  This is a good abstract 
-  # to get to the formats when you're not interested in the details of a 
-  # particular number system.
-  defp format_from(locale, number_system) when is_atom(number_system) do
-    system = System.number_systems_for(locale)[number_system].name 
-    |> String.to_existing_atom
-    Format.decimal_formats_for(locale)[system]
->>>>>>> 3a42f604
   end
   
   # Group the digits
